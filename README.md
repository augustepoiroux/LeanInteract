# LeanInteract

[![Documentation](https://img.shields.io/badge/docs-latest-purple.svg)](https://augustepoiroux.github.io/LeanInteract/)
[![PyPI version](https://img.shields.io/pypi/v/lean-interact.svg)](https://pypi.org/project/lean-interact/)
[![PyPI downloads](https://img.shields.io/pepy/dt/lean-interact.svg)](https://pypi.org/project/lean-interact/)
[![Python 3.10+](https://img.shields.io/badge/python-3.10+-blue.svg)](https://www.python.org/downloads/)
[![License: MIT](https://img.shields.io/badge/License-MIT-yellow.svg)](https://opensource.org/licenses/MIT)

**LeanInteract** is a Python package designed to seamlessly interact with Lean 4 through the [Lean REPL](https://github.com/leanprover-community/repl).

Check the [documentation](https://augustepoiroux.github.io/LeanInteract/) for detailed usage and examples.

## Key Features

- **🔗 Interactivity**: Execute Lean code and files directly from Python.
- **🚀 Ease of Use**: LeanInteract abstracts the complexities of Lean setup and interaction.
- **💻 Cross-platform**: Works on Windows, macOS, and Linux operating systems.
<<<<<<< HEAD
- **🔧 Compatibility**: Supports all Lean versions between `v4.8.0-rc1` and `v4.22.0-rc4`.
=======
- **🔧 Compatibility**: Supports all Lean versions between `v4.7.0-rc1` and `v4.22.0`.
>>>>>>> 00623375
  - We backport the latest features of Lean REPL to older versions of Lean (see [fork](https://github.com/augustepoiroux/repl)).
- **📦 Temporary Projects**: Easily instantiate temporary Lean environments.
  - Useful for experimenting with benchmarks depending on [Mathlib](https://github.com/leanprover-community/mathlib4) like [ProofNet#](https://huggingface.co/datasets/PAug/ProofNetSharp) and [MiniF2F](https://github.com/yangky11/miniF2F-lean4).

## Table of Contents

- [Key Features](#key-features)
- [Installation and Setup](#installation-and-setup)
- [Script examples](#script-examples)
- [Usage](#usage)
  - [Basic example](#basic-example)
  - [Tactic mode](#tactic-mode)
  - [Custom Lean configuration](#custom-lean-configuration)
    - [Specific Lean version](#specific-lean-version)
    - [Existing Lean projects](#existing-lean-projects)
    - [Temporary project with dependencies](#temporary-project-with-dependencies)
    - [Fine-grained temporary project](#fine-grained-temporary-project)
- [Available Queries](#available-queries)
  - [Command](#command)
  - [FileCommand](#filecommand)
  - [ProofStep](#proofstep)
  - [Environment Pickling](#environment-pickling)
  - [ProofState Pickling](#proofstate-pickling)
- [Helper Commands](#helper-commands)
- [Advanced options](#advanced-options)
  - [LeanServer](#leanserver)
  - [Custom Lean REPL](#custom-lean-repl)
- [Similar tools](#similar-tools)
- [Troubleshooting](#troubleshooting)
- [Citation](#citation)
- [License](#license)

## Installation and Setup

You can install the LeanInteract package using the following command:

```bash
pip install lean-interact
```

Requirements:

- Python >= 3.10
- git
- [Lean 4](https://leanprover-community.github.io/get_started.html)
  - **Tip:** use the cross-platform `install-lean` command from LeanInteract.
  - Your `elan` version should be at least `4.0.0` (`elan --version`).

## Script examples

In the [`examples`](examples) directory, you will find a few scripts demonstrating how to use LeanInteract.

- [`proof_generation_and_autoformalization.py`](examples/proof_generation_and_autoformalization.py): use [DeepSeek-Prover-V1.5](https://arxiv.org/abs/2408.08152), [Goedel-Prover](https://goedel-lm.github.io/), and other models on [MiniF2F](https://github.com/yangky11/miniF2F-lean4) and [ProofNet#](https://huggingface.co/datasets/PAug/ProofNetSharp) benchmarks.
- [`beq_plus.py`](examples/beq_plus.py): run the autoformalization [BEq+](https://arxiv.org/abs/2406.07222) metric on the [ProofNetVerif](https://huggingface.co/datasets/PAug/ProofNetVerif) benchmark.
- [`type_check.py`](examples/type_check.py): optimize type checking using environment states.

## Usage

Full documentation is available [here](https://augustepoiroux.github.io/LeanInteract/).

### Basic example

The following code will use the default Lean version (latest available):

```python
from lean_interact import LeanREPLConfig, LeanServer, Command

config = LeanREPLConfig(verbose=True) # download and build Lean REPL
server = LeanServer(config) # start Lean REPL
server.run(Command(cmd="theorem ex (n : Nat) : n = 5 → n = 5 := id"))
```

<details>
<summary>Output</summary>

```python
CommandResponse(
  env=0,
  messages=[
    Message(start_pos=Pos(line=1, column=0),
    end_pos=Pos(line=1, column=42),
    data='Goals accomplished!',
    severity='info')
  ]
)
```

</details>

Iterate on the environment state:

```python
server.run(Command(cmd="example (x : Nat) : x = 5 → x = 5 := by exact ex x", env=0))
```

<details>
<summary>Output</summary>

```python
CommandResponse(
  env=1,
  messages=[
    Message(start_pos=Pos(line=1, column=0),
    end_pos=Pos(line=1, column=50),
    data='Goals accomplished!',
    severity='info')
  ]
)
```

</details>

See [Available Queries](#available-queries) for all available commands.

> [!NOTE]
> The initial invocation of `LeanREPLConfig` might take some time as it downloads and builds Lean REPL. Future executions with identical parameters will be significantly quicker due to caching.

### Tactic mode

> [!WARNING]
> This feature is experimental in Lean REPL and may not work as expected: some valid proofs might be incorrectly rejected. Please report any issues you encounter [here](https://github.com/leanprover-community/repl/issues).

First, let's run a command to create a theorem with a `sorry` proof:

```python
server.run(Command(cmd="theorem ex (n : Nat) : n = 5 → n = 5 := sorry"))
```

<details>
<summary>Output</summary>

```python
CommandResponse(
  sorries=[
    Sorry(start_pos=Pos(line=1, column=40),
    end_pos=Pos(line=1, column=45),
    goal='n : Nat\n⊢ n = 5 → n = 5',
    proof_state=0)
  ],
  env=0,
  messages=[
    Message(start_pos=Pos(line=1, column=8),
    end_pos=Pos(line=1, column=10),
    data="declaration uses 'sorry'",
    severity='warning')
  ]
)
```

</details>

You can then iterate on the proof state by executing tactics:

```python
from lean_interact import ProofStep

server.run(ProofStep(tactic="intro h", proof_state=0))
```

<details>
<summary>Output</summary>

```python
ProofStepResponse(
  proof_state=1,
  goals=['n : Nat\nh : n = 5\n⊢ n = 5'],
  proof_status='Incomplete: open goals remain'
)
```

</details>

```python
server.run(ProofStep(tactic="exact h", proof_state=1))
```

<details>
<summary>Output</summary>

```python
ProofStepResponse(proof_state=2, goals=[], proof_status='Completed')
```

</details>

or by directly running the entire proof:

```python
server.run(ProofStep(tactic="(\nintro h\nexact h)", proof_state=0))
```

<details>
<summary>Output</summary>

```python
ProofStepResponse(proof_state=3, goals=[], proof_status='Completed')
```

</details>

### Custom Lean configuration

#### Specific Lean version

```python
config = LeanREPLConfig(lean_version="v4.8.0")
```

#### Existing Lean projects

```python
# Local project
project = LocalProject(directory="path/to/your/project")
config = LeanREPLConfig(project=project)
```

or

```python
# Git project
project = GitProject(url="https://github.com/yangky11/lean4-example", rev="main")
config = LeanREPLConfig(project=project)
```

You can then use `run` as usual:

```python
from lean_interact import FileCommand

server = LeanServer(config)
server.run(FileCommand(path="file.lean"))
```

> [!IMPORTANT]
> Ensure the project can be *successfully* built with `lake build` before using LeanInteract.

#### Temporary project with dependencies

```python
from lean_interact import TempRequireProject, LeanRequire

project = TempRequireProject(
    lean_version="v4.8.0", 
    require=[LeanRequire(
        name="mathlib",
        git="https://github.com/leanprover-community/mathlib4.git",
        rev="v4.8.0"
    )]
)
config = LeanREPLConfig(project=project)
```

Mathlib being a frequent requirement, a shortcut is available:

```python
project = TempRequireProject(lean_version="v4.8.0", require="mathlib")
config = LeanREPLConfig(project=project)
```

You can then use Mathlib as follows:

```python
server = LeanServer(config)
server.run(Command(cmd="""import Mathlib
theorem ex_mathlib (x : ℝ) (y : ℚ) :
  ( Irrational x ) -> Irrational ( x + y ) := sorry"""))
```

<details>
<summary>Output</summary>

```python
CommandResponse(
  env=0,
  sorries=[
    Sorry(end_pos=Pos(line=3, column=51),
    goal='x : ℝ\ny : ℚ\n⊢ Irrational x → Irrational (x + ↑y)',
    start_pos=Pos(line=3, column=46),
    proof_state=0)
  ],
  messages=[
    Message(end_pos=Pos(line=2, column=18),
    data="declaration uses 'sorry'",
    start_pos=Pos(line=2, column=8),
    severity='warning')
  ]
)
```

</details>

> [!NOTE]
>
> - Mathlib is a large library and may take some time to download and build.
> - A separate cache is used for each unique set of dependencies.

#### Fine-grained temporary project

For more control over the temporary project, you can use `TemporaryProject` to specify the content of the lakefile (`.lean` format).

```python
from lean_interact import TemporaryProject

project = TemporaryProject(
    lean_version="v4.18.0", 
    content="""
import Lake
open Lake DSL

package "dummy" where
  version := v!"0.1.0"

@[default_target]
lean_exe "dummy" where
  root := `Main

require mathlib from git
  "https://github.com/leanprover-community/mathlib4.git" @ "v4.18.0"
"""
)
config = LeanREPLConfig(project=project)
```

## Available Queries

LeanInteract supports various types of queries to interact with the Lean REPL. We briefly describe them in this section. You can check the file [interface.py](src/lean_interact/interface.py) for more details.

### Command

Execute Lean code directly:

```python
from lean_interact import Command

# Execute a simple theorem
response = server.run(Command(cmd="theorem ex (n : Nat) : n = 5 → n = 5 := id"))

# Execute with options to get tactics information
response = server.run(Command(cmd="theorem ex (n : Nat) : n = 5 → n = 5 := by simp", all_tactics=True))

# Continue in the same environment
response = server.run(Command(cmd="#check ex", env=response.env))
```

### FileCommand

Process Lean files:

```python
from lean_interact import FileCommand

# Execute a Lean file
response = server.run(FileCommand(path="myfile.lean"))

# With options for more information
response = server.run(FileCommand(path="myfile.lean", root_goals=True))
```

### ProofStep

Work with proofs step by step using tactics:

```python
from lean_interact import ProofStep

# Apply a tactic to a proof state
response = server.run(ProofStep(proof_state=0, tactic="intro h"))

# Apply multiple tactics at once
response = server.run(ProofStep(proof_state=0, tactic="(\nintro h\nexact h)"))
```

### Environment Pickling

Save and restore environment states:

```python
from lean_interact import PickleEnvironment, UnpickleEnvironment

# Save an environment
server.run(PickleEnvironment(env=1, pickle_to="env_state.olean"))

# Restore an environment
server.run(UnpickleEnvironment(unpickle_env_from="env_state.olean"))
```

### ProofState Pickling

Save and restore proof states:

```python
from lean_interact import PickleProofState, UnpickleProofState

# Save a proof state
server.run(PickleProofState(proof_state=2, pickle_to="proof_state.olean"))

# Restore a proof state
server.run(UnpickleProofState(unpickle_proof_state_from="proof_state.olean", env=1))
```

## Helper Commands

The following commands are installed with LeanInteract:

- `install-lean`: Installs Lean 4 version manager `elan`.
- `clear-lean-cache`: Removes all Lean REPL versions and temporary projects in the package cache. This can help resolve some issues. If it does, please open an issue.

## Advanced options

### LeanServer

Two versions of Lean servers are available:

- **`LeanServer`**: A wrapper around Lean REPL. Interact with it using the `run` method.
- **`AutoLeanServer`**: An experimental subclass of `LeanServer` automatically recovering from some crashes and timeouts. It also monitors memory usage to limit *out of memory* issues in multiprocessing contexts. Use the `add_to_session_cache` attribute available in the `run` method to prevent selected environment/proof states to be cleared.

> [!TIP]
>
> - To run multiple requests in parallel, we recommend using multiprocessing with one global `LeanREPLConfig` instance, and one `AutoLeanServer` instance per process.
> - Make sure to instantiate `LeanREPLConfig` before starting the processes to avoid conflicts during Lean REPL's download and build.
> - While `AutoLeanServer` can help prevent crashes, it is not a complete solution. If you encounter crashes, consider reducing the number of parallel processes or increasing the memory available to your system.

### Custom Lean REPL

To use a forked Lean REPL project, specify the git repository using the `repl_git` parameter in the `LeanREPLConfig` and the target revision using the `repl_rev` parameter. For example:

```python
config = LeanREPLConfig(repl_rev="v4.21.0-rc3", repl_git="https://github.com/leanprover-community/repl", verbose=True)
```

> [!WARNING]
>
> Custom REPL implementations may have interfaces that are incompatible with LeanInteract's standard commands. If you encounter incompatibility issues, you can use the `run_dict` method from `LeanServer` to communicate directly with the REPL using the raw JSON protocol:
>
> ```python
> # Using run_dict instead of the standard commands
> result = server.run_dict({"cmd": "your_command_here"})
> ```

For assistance, feel free to contact [us](mailto:auguste.poiroux@epfl.ch).

## Similar tools

We recommend checking out these tools:

- **[PyPantograph](https://github.com/lenianiva/PyPantograph)**: Based on Pantograph, offering more options for proof interactions than Lean REPL.
- **[LeanDojo](https://github.com/lean-dojo/LeanDojo)**: Parses Lean projects to create datasets and interact with proof states.
- **[itp-interface](https://github.com/trishullab/itp-interface)**: A Python interface for interacting and extracting data from Lean 4 and Coq.
- **[leanclient](https://github.com/oOo0oOo/leanclient)**: Interact with the Lean LSP server.

LeanInteract is inspired by **[pylean](https://github.com/zhangir-azerbayev/repl)** and **[lean4_jupyter](https://github.com/utensil/lean4_jupyter)**.

## Troubleshooting

Common issues and their solutions:

1. **Out of memory errors**: Reduce parallel processing or increase system memory. Alternatively, use `AutoLeanServer` with conservative memory settings

2. **Timeout errors**: Currently, `LeanServer` simply stops the Lean REPL if a command times out. Use `AutoLeanServer` for automatic recovery.

3. **Long waiting times during first run**: This is expected as Lean REPL is being downloaded and built. Additionally, if you are importing Mathlib it will take even more time. Subsequent runs will be much faster.

4. **`Failed during Lean project setup: Command '['lake', 'update']' returned non-zero exit status 1.`**: This error may occur if your `elan` version is outdated (i.e. < 4.0.0). To resolve this, update `elan` using `elan self update` or read the documentation [here](https://leanprover-community.github.io/get_started.html).

5. **(Windows) Path too long error**: Windows has a maximum path length limitation of 260 characters.
If you get an error similar to the following one, you are likely affected by this problem:

    ```
    error: external command 'git' exited with code 128
    ERROR    Failed during Lean project setup: Command '['lake', 'update']' returned non-zero exit status 1.
    ```

    To resolve this, you can enable long paths in Windows 10 and later versions. For more information, refer to the [Microsoft documentation](https://learn.microsoft.com/en-us/windows/win32/fileio/maximum-file-path-limitation).
    Alternatively, run the following command in a terminal with administrator privileges:

    ```bash
    New-ItemProperty -Path "HKLM:\SYSTEM\CurrentControlSet\Control\FileSystem" -Name LongPathsEnabled -Value 1 -PropertyType DWord -Force
    git config --system core.longpaths true
    ```

## Citation

If you use LeanInteract in your research, please cite it as follows:

```bibtex
@software{leaninteract,
  author = {Poiroux, Auguste and Kuncak, Viktor and Bosselut, Antoine},
  title = {LeanInteract: A Python Interface for Lean 4},
  url = {https://github.com/augustepoiroux/LeanInteract},
  year = {2025}
}
```

## License

This project is licensed under the MIT License - see the [LICENSE](LICENSE) file for details.<|MERGE_RESOLUTION|>--- conflicted
+++ resolved
@@ -15,11 +15,7 @@
 - **🔗 Interactivity**: Execute Lean code and files directly from Python.
 - **🚀 Ease of Use**: LeanInteract abstracts the complexities of Lean setup and interaction.
 - **💻 Cross-platform**: Works on Windows, macOS, and Linux operating systems.
-<<<<<<< HEAD
-- **🔧 Compatibility**: Supports all Lean versions between `v4.8.0-rc1` and `v4.22.0-rc4`.
-=======
-- **🔧 Compatibility**: Supports all Lean versions between `v4.7.0-rc1` and `v4.22.0`.
->>>>>>> 00623375
+- **🔧 Compatibility**: Supports all Lean versions between `v4.8.0-rc1` and `v4.22.0`.
   - We backport the latest features of Lean REPL to older versions of Lean (see [fork](https://github.com/augustepoiroux/repl)).
 - **📦 Temporary Projects**: Easily instantiate temporary Lean environments.
   - Useful for experimenting with benchmarks depending on [Mathlib](https://github.com/leanprover-community/mathlib4) like [ProofNet#](https://huggingface.co/datasets/PAug/ProofNetSharp) and [MiniF2F](https://github.com/yangky11/miniF2F-lean4).
